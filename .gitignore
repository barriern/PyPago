--- conflicted
+++ resolved
@@ -1,11 +1,8 @@
 build.sh
 doc_pypago
-<<<<<<< HEAD
 *.pyc
 *.sh
 *.log
 build
 dist
-=======
-**/__pycache__
->>>>>>> 2e0401ce
+**/__pycache__